--- conflicted
+++ resolved
@@ -8,16 +8,10 @@
 from torch.testing._internal.common_utils import \
     (TEST_WITH_ROCM, TestCase, run_tests, load_tests, coalescedonoff)
 from torch.testing._internal.common_device_type import \
-<<<<<<< HEAD
-    (instantiate_device_type_tests, dtypes, dtypesIfCUDA, ops, onlyCPU, onlyCUDA, skipCUDAIfNoCusparseGeneric,
+    (ops, instantiate_device_type_tests, dtypes, dtypesIfCUDA, onlyCPU, onlyCUDA, skipCUDAIfNoCusparseGeneric,
      precisionOverride, skipMeta, skipCUDAIf, skipCPUIfNoMklSparse)
 from torch.testing._internal.common_methods_invocations import \
-    (op_db, )
-=======
-    (ops, instantiate_device_type_tests, dtypes, dtypesIfCUDA, onlyCPU, onlyCUDA, skipCUDAIfNoCusparseGeneric,
-     precisionOverride, skipMeta, skipCUDAIf, skipCPUIfNoMklSparse)
-from torch.testing._internal.common_methods_invocations import (sparse_csr_unary_ufuncs, )
->>>>>>> 3ffd6e7d
+    (op_db, sparse_csr_unary_ufuncs, )
 from torch.testing._internal.common_cuda import _get_torch_cuda_version
 from torch.testing._internal.common_dtype import floating_types, get_all_dtypes
 from test_sparse import CUSPARSE_SPMM_COMPLEX128_SUPPORTED
@@ -1062,38 +1056,41 @@
 
             self.assertEqual(csr_sparse.to_dense(), dense)
 
-<<<<<<< HEAD
     @ops(_sparse_csr_ops)
     def test_sparse_csr_no_error(self, device, dtype, op):
-=======
-    @ops(sparse_csr_unary_ufuncs)
-    def test_sparse_csr_unary(self, device, dtype, op):
->>>>>>> 3ffd6e7d
         samples = op.sample_inputs(device, dtype)
 
         if len(samples) == 0:
             self.skipTest("Skipped! No sample inputs!")
 
         for sample in samples:
-<<<<<<< HEAD
             assert isinstance(sample.input, torch.Tensor)
             if sample.input.ndim != 2:
                 continue
-=======
+
+            expected = op(sample.input)
+            assert torch.is_tensor(expected)
+            output = op(sample.input.to_sparse_csr())
+            assert torch.is_tensor(output)
+
+    @ops(sparse_csr_unary_ufuncs)
+    def test_sparse_csr_unary(self, device, dtype, op):
+        samples = op.sample_inputs(device, dtype)
+
+        if len(samples) == 0:
+            self.skipTest("Skipped! No sample inputs!")
+
+        for sample in samples:
             assert torch.is_tensor(sample.input)
             # Sparse CSR only supports 2D tensors as inputs
             # Fail early to prevent silent success with this test
             if sample.input.ndim != 2:
                 raise ValueError("Expected 2D tensor but got tensor with dimension: {sample.input.ndim}.")
->>>>>>> 3ffd6e7d
 
             expected = op(sample.input)
             assert torch.is_tensor(expected)
             output = op(sample.input.to_sparse_csr())
             assert torch.is_tensor(output)
-<<<<<<< HEAD
-
-=======
             self.assertEqual(output.to_dense(), expected)
 
     @dtypes(*get_all_dtypes(include_bool=False, include_half=False, include_bfloat16=False))
@@ -1104,7 +1101,6 @@
             coo_sparse = dense.to_sparse_coo()
 
             self.assertEqual(coo_sparse.to_sparse_csr().to_sparse_coo(), coo_sparse)
->>>>>>> 3ffd6e7d
 
 # e.g., TestSparseCSRCPU and TestSparseCSRCUDA
 instantiate_device_type_tests(TestSparseCSR, globals())
