--- conflicted
+++ resolved
@@ -40,7 +40,7 @@
         self.assertFalse(output_shape[2] in inp0_shape + inp1_shape)
 
         # XXX: symbolic shapes are represented with an increasing counter of unique
-        # values, use `_new_symbolic_shape_symbol` api instead of specifying negative # dimensions directly 
+        # values, use `_new_symbolic_shape_symbol` api instead of specifying negative # dimensions directly
         # so there is no chance of collision between manual number # and current counter value.
         sym1 = torch._C._new_symbolic_shape_symbol()
         sym2 = torch._C._new_symbolic_shape_symbol()
@@ -50,8 +50,6 @@
         self.assertEqual(output_shape[0], sym1)
         self.assertEqual(output_shape[1], sym2)
         self.assertEqual(output_shape[2], sym3)
-<<<<<<< HEAD
-=======
 
     def test_sharing_of_list_len(self):
         # testing generic sharing of logic, a la _convolution and conv2s
@@ -62,7 +60,6 @@
             for elem in out:
                 out2.append(elem)
             return out2
->>>>>>> 4f35f42f
 
     def test_refine_list_len_with_no_input_information(self):
         @torch.jit.script
