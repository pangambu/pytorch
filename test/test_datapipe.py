--- conflicted
+++ resolved
@@ -1428,6 +1428,7 @@
         ] = [
             (dp.map.Mapper, dp.map.SequenceWrapper(arr), (), {}),
             (dp.map.Mapper, dp.map.SequenceWrapper(arr), (_fake_fn, (0,)), {}),
+            (dp.map.Mapper, dp.map.SequenceWrapper(arr), (partial(_fake_add, 1), (0,)), {}),
         ]
         for dpipe, input_dp, dp_args, dp_kwargs in picklable_datapipes:
             p = pickle.dumps(dpipe(input_dp, *dp_args, **dp_kwargs))  # type: ignore[call-arg]
@@ -1555,17 +1556,6 @@
                 map_dp[index], torch.tensor(input_dp[index], dtype=torch.float)
             )
 
-<<<<<<< HEAD
-        from functools import partial
-=======
-        map_dp = input_dp.map(fn=fn, fn_args=(torch.int,), fn_kwargs={'sum': True})
-        self.assertEqual(len(input_dp), len(map_dp))
-        for index in arr:
-            self.assertEqual(
-                map_dp[index], torch.tensor(input_dp[index], dtype=torch.int).sum()
-            )
-
->>>>>>> 36fcfbec
         map_dp = input_dp.map(partial(fn, dtype=torch.int, sum=True))
         self.assertEqual(len(input_dp), len(map_dp))
         for index in arr:
