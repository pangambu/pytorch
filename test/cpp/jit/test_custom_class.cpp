<<<<<<< HEAD
=======
#include <torch/custom_class.h>
#include <torch/script.h>

#include <iostream>
#include <string>
#include <vector>

namespace torch {
namespace jit {

namespace {

struct Foo : torch::CustomClassHolder {
  int x, y;
  Foo() : x(0), y(0) {}
  Foo(int x_, int y_) : x(x_), y(y_) {}
  int64_t info() {
    return this->x * this->y;
  }
  int64_t add(int64_t z) {
    return (x + y) * z;
  }
  void increment(int64_t z) {
    this->x += z;
    this->y += z;
  }
  int64_t combine(c10::intrusive_ptr<Foo> b) {
    return this->info() + b->info();
  }
  ~Foo() {
    // std::cout<<"Destroying object with values: "<<x<<' '<<y<<std::endl;
  }
};

template <class T>
struct Stack : torch::CustomClassHolder {
  std::vector<T> stack_;
  Stack(std::vector<T> init) : stack_(init.begin(), init.end()) {}

  void push(T x) {
    stack_.push_back(x);
  }
  T pop() {
    auto val = stack_.back();
    stack_.pop_back();
    return val;
  }

  c10::intrusive_ptr<Stack> clone() const {
    return c10::make_intrusive<Stack>(stack_);
  }

  void merge(const c10::intrusive_ptr<Stack>& c) {
    for (auto& elem : c->stack_) {
      push(elem);
    }
  }

  std::tuple<double, int64_t> return_a_tuple() const {
    return std::make_tuple(1337.0f, 123);
  }
};

struct PickleTester : torch::CustomClassHolder {
  PickleTester(std::vector<int64_t> vals) : vals(std::move(vals)) {}
  std::vector<int64_t> vals;
};

static auto test = torch::class_<Foo>("_TorchScriptTesting_Foo")
                       .def(torch::init<int64_t, int64_t>())
                       // .def(torch::init<>())
                       .def("info", &Foo::info)
                       .def("increment", &Foo::increment)
                       .def("add", &Foo::add)
                       .def("combine", &Foo::combine);

static auto testStack =
    torch::class_<Stack<std::string>>("_TorchScriptTesting_StackString")
        .def(torch::init<std::vector<std::string>>())
        .def("push", &Stack<std::string>::push)
        .def("pop", &Stack<std::string>::pop)
        .def("clone", &Stack<std::string>::clone)
        .def("merge", &Stack<std::string>::merge)
        .def_pickle(
            [](const c10::intrusive_ptr<Stack<std::string>>& self) {
              return self->stack_;
            },
            [](std::vector<std::string> state) { // __setstate__
              return c10::make_intrusive<Stack<std::string>>(
                  std::vector<std::string>{"i", "was", "deserialized"});
            })
        .def("return_a_tuple", &Stack<std::string>::return_a_tuple)
        .def(
            "top",
            [](const c10::intrusive_ptr<Stack<std::string>>& self)
                -> std::string { return self->stack_.back(); });
// clang-format off
        // The following will fail with a static assert telling you you have to
        // take an intrusive_ptr<Stack> as the first argument.
        // .def("foo", [](int64_t a) -> int64_t{ return 3;});
// clang-format on

static auto testPickle =
    torch::class_<PickleTester>("_TorchScriptTesting_PickleTester")
        .def(torch::init<std::vector<int64_t>>())
        .def_pickle(
            [](c10::intrusive_ptr<PickleTester> self) { // __getstate__
              return std::vector<int64_t>{1, 3, 3, 7};
            },
            [](std::vector<int64_t> state) { // __setstate__
              return c10::make_intrusive<PickleTester>(std::move(state));
            })
        .def(
            "top",
            [](const c10::intrusive_ptr<PickleTester>& self) {
              return self->vals.back();
            })
        .def("pop", [](const c10::intrusive_ptr<PickleTester>& self) {
          auto val = self->vals.back();
          self->vals.pop_back();
          return val;
        });

at::Tensor take_an_instance(const c10::intrusive_ptr<PickleTester>& instance) {
  return torch::zeros({instance->vals.back(), 4});
}

torch::RegisterOperators& register_take_instance() {
  static auto instance_registry = torch::RegisterOperators().op(
  torch::RegisterOperators::options()
      .schema(
          "_TorchScriptTesting::take_an_instance(__torch__.torch.classes._TorchScriptTesting_PickleTester x) -> Tensor Y")
      .catchAllKernel<decltype(take_an_instance), &take_an_instance>());
  return instance_registry;
}

static auto& ensure_take_instance_registered = register_take_instance();


} // namespace

} // namespace jit
} // namespace torch
>>>>>>> 6427307d
<|MERGE_RESOLUTION|>--- conflicted
+++ resolved
@@ -1,5 +1,3 @@
-<<<<<<< HEAD
-=======
 #include <torch/custom_class.h>
 #include <torch/script.h>
 
@@ -142,5 +140,4 @@
 } // namespace
 
 } // namespace jit
-} // namespace torch
->>>>>>> 6427307d
+} // namespace torch