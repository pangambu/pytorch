#include <ATen/AccumulateType.h>
#include <ATen/ATen.h>
#include <ATen/cuda/CUDAApplyUtils.cuh>
#include <ATen/cuda/CUDAContext.h>
#include <ATen/native/sparse/cuda/SparseCUDAApplyUtils.cuh>
#include <ATen/NativeFunctions.h>
#include <ATen/SparseTensorUtils.h>
#include <c10/macros/Macros.h>
#include <c10/util/accumulate.h>
#include <THC/THCTensorSort.cuh>
#include <THC/THCThrustAllocator.cuh>

#include <thrust/device_ptr.h>
#include <thrust/device_vector.h>
#include <thrust/gather.h>
#include <thrust/generate.h>
#include <thrust/scan.h>
#include <thrust/sequence.h>
#include <thrust/sort.h>
#include <thrust/system/cuda/execution_policy.h>
#include <thrust/transform.h>
#include <thrust/unique.h>
#include <thrust/system/cuda/execution_policy.h>
#include <thrust/binary_search.h>
#include <c10/macros/Macros.h>

namespace at { namespace native {

using namespace at::sparse;
using at::cuda::detail::TensorInfo;
using at::cuda::detail::getTensorInfo;

namespace {

template <typename scalar_t>
C10_LAUNCH_BOUNDS_1(1024)
__global__ void _sparse_mask_copy_kernel(
    int64_t total_threads,
    int64_t t_nnz,
    const TensorInfo<int64_t, int64_t> t_indices_ti,
    const TensorInfo<int64_t, int64_t> mask_indices_ti,
    const TensorInfo<int64_t, int64_t> t_indices_pos_ti,
    const TensorInfo<scalar_t, int64_t> t_values_ti,
    TensorInfo<scalar_t, int64_t> r_values_ti) {
  const int64_t i = blockIdx.x * blockDim.x + threadIdx.x;
  if (i >= total_threads) return;
  const int64_t j = t_indices_pos_ti.data[i];

  bool has_match = false;
  if (j >= 0 &&  j < t_nnz && t_indices_ti.data[j] == mask_indices_ti.data[i]) {
    has_match = true;
  }

  int64_t values_stride0 = r_values_ti.strides[0];
  int64_t out_start = i * values_stride0;
  int64_t out_end = (i + 1) * values_stride0;
  int64_t in_start = j * t_values_ti.strides[0];

  if (has_match) {
    for (int64_t out_i = out_start, in_i = in_start; out_i < out_end; out_i++, in_i++) {
      r_values_ti.data[out_i] = t_values_ti.data[in_i];
    }
  }
}

} // end namespace

SparseTensor _coalesce_sparse_cuda(const SparseTensor& self) {
  int64_t nnz = self._nnz();
  TORCH_INTERNAL_ASSERT(!self.is_coalesced());
  // NOTE: Since `coalesce` is not an in-place operation when `is_coalesced` is false,
  // we should keep the original tensor intact and do coalesce on a copy of the tensor
  if (nnz < 2) {
    SparseTensor dst = self.clone();
    dst._coalesced_(true);
    return dst;
  }

  cudaStream_t stream = at::cuda::getCurrentCUDAStream();
  auto allocator = THCThrustAllocator(globalContext().lazyInitCUDA());
  auto policy = thrust::cuda::par(allocator).on(stream);
  // Replace instances with

  // For indices, a simple sort + unique suffices
  // For values, we use a custom kernel for segmented reduction (can't use Thrust due to indirection).

  Tensor values = self._values();

  int64_t sparse_dim = self.sparse_dim();

  // indices will be modified by Thrust, so we have to clone or use new storage
  // here.
  Tensor indices1D = flatten_indices(self._indices(), self.sizes(), true);

  Tensor origIndices = at::empty({nnz}, self._indices().options());
  Tensor uniqueOffsets = at::empty({nnz}, self._indices().options());

  typedef thrust::device_ptr<int64_t> thrust_ptr;
  thrust_ptr indicesIter(indices1D.data_ptr<int64_t>());
  thrust_ptr origIndicesIter(origIndices.data_ptr<int64_t>());
  thrust_ptr uniqueOffsetsIter(uniqueOffsets.data_ptr<int64_t>());


  // Fill sortedOrigIndices with sequential indices
  thrust::counting_iterator<int64_t> countIterI(0);
  thrust::counting_iterator<int64_t> countIterO(0);

  thrust::copy(policy, countIterI, countIterI + nnz, origIndicesIter);
  thrust::copy(policy, countIterO, countIterO + nnz, uniqueOffsetsIter);

  thrust::sort_by_key(policy,
    indicesIter, indicesIter + nnz,
    origIndicesIter, ThrustLTOp<int64_t>()
  );

  // this forces device-host synchronization!
  thrust::pair<thrust_ptr, thrust_ptr> newEnd = thrust::unique_by_key(policy,
    indicesIter, indicesIter + nnz,
    uniqueOffsetsIter
  );
  int64_t newNnz = newEnd.first - indicesIter;

  indices1D.resize_({1, newNnz});
  auto newValues_size = values.sizes().vec();
  newValues_size[0] = newNnz;
  Tensor newValues = at::empty(newValues_size, values.options());

  // If there is no values to copy, save running the kernel.
  if (newValues.numel() > 0) {
    const int SZ = 4;
    values = values.contiguous();
    int64_t stride = c10::multiply_integers(values.sizes().slice(1));
    dim3 grid(THCCeilDiv(newNnz, (int64_t) SZ), THCCeilDiv(stride, (int64_t) C10_WARP_SIZE*SZ));
    dim3 block(C10_WARP_SIZE, SZ);
    AT_DISPATCH_ALL_TYPES_AND_COMPLEX_AND2(
      at::ScalarType::Half, at::ScalarType::BFloat16, values.scalar_type(), "coalesce_sparse_cuda", [&] {
        using cuda_accscalar_t = acc_type<scalar_t, /* is_cuda */ true>;
        apply::coalesceValuesKernel<scalar_t, cuda_accscalar_t><<<grid, block, 0, stream>>>(
          uniqueOffsets.data_ptr<int64_t>(),
          origIndices.data_ptr<int64_t>(),
          values.data_ptr<scalar_t>(),
          newValues.data_ptr<scalar_t>(),
          nnz,
          newNnz,
          stride
        );
        C10_CUDA_KERNEL_LAUNCH_CHECK();
      });
  }

// this grid-strided version is slower but probably more flexible
  // to different sizes
  // int64_t blockX = min(stride, (int64_t) 512);
  // dim3 block(blockX, 512 / blockX);
  // int64_t grid = min((int64_t) 1024, THCCeilDiv((int64_t) newNnz * stride, (int64_t) block.x * block.y));
  // THCSTensor_coalesceValuesKernel_gridStrided<real, accreal><<<grid, block, 0, stream> >>(
  //   THCIndexTensor_(data)(state, uniqueOffsets),
  //   THCIndexTensor_(data)(state, origIndices),
  //   THCTensor_(data)(state, values),
  //   THCTensor_(data)(state, newValues),
  //   nnz,
  //   newNnz,
  //   stride
  // );
  // C10_CUDA_KERNEL_LAUNCH_CHECK();

  ////////////////////////////////////////////////////////////
  // unflatten indices if necessary
  Tensor newIndices;
  if (sparse_dim == 1) {
    newIndices = indices1D;
  } else {
    newIndices = at::empty({sparse_dim, newNnz}, origIndices.options());
    for (int64_t d = sparse_dim - 1; d >= 0; d--) {
      // NB: Not a select, so I can preserve the outer dimension
      Tensor indicesSlice = newIndices.narrow(0, d, 1);
      // Note for the porting guide: THCTensor_(copy) does NOT do normal
      // broadcasting logic; instead, it will blast the elements from one
      // to the other so long as the numel is the same
      indicesSlice.copy_(indices1D);
      indices1D.divide_(self.size(d), "trunc");
      indicesSlice.add_(indices1D, -self.size(d));
    }
  }
  ////////////////////////////////////////////////////////////
  // We can use unsafe sparse tensor constructor because the indices do not
  // need to be revalidated as we do not add or change indices, just remove
  // duplicates.
  SparseTensor dst = ::at::native::_sparse_coo_tensor_unsafe(newIndices, newValues, self.sizes())._coalesced_(true);

  THCudaCheck(cudaGetLastError());
  return dst;
}

Tensor sparse_mask_helper_cuda(
    const SparseTensor& t,
    const Tensor& mask_indices) {
  /*
    This is a helper function which filter values from `t._values()` using the
    `mask_indices`. This CUDA implementation uses `thrust::lower_bound`
    operation to find the intersection of the `mask_indices` and the
    `t._indices()` to then filter the values.

    Inputs:
      `t`             - coalesced sparse tensor input
      `mask_indices`  - mask indices tensor

    Note: The nnz in the output tensor will be same as the `mask_indices`. So it will
    works independently if the mask is coalesced or not.
  */
  TORCH_CHECK(t.is_sparse(), "t: input is not a sparse tensor");
  TORCH_CHECK(t.is_coalesced(), "t:  input is uncoalesced");
  TORCH_CHECK(mask_indices.dim() == t._indices().dim(), "mask_indices: operands have incompatible indices dim; self has dim ",
      t._indices().dim(), " but mask has dim ", mask_indices.dim());
  TORCH_CHECK(mask_indices.is_contiguous(), "mask_indices: mask is not contiguous");

  int64_t r_nnz = mask_indices.size(1);
  auto t_values = t._values().contiguous();
  auto full_size = t.sizes();
  auto vsize = t_values.sizes().vec();
  vsize[0] = r_nnz;


  if (t.sparse_dim() == 0) {
    Tensor t_values_expand = t_values;
    t_values_expand = t_values_expand.expand(vsize).contiguous();
    return t_values_expand;
  }
  Tensor r_values = at::zeros({vsize}, t_values.options());
  auto t_indices = t._indices().contiguous();
  auto t_nnz = t._nnz();

  cudaStream_t stream = at::cuda::getCurrentCUDAStream();
  auto allocator = THCThrustAllocator(globalContext().lazyInitCUDA());
  auto policy = thrust::cuda::par(allocator).on(stream);

  // Step 1: flatten the sparse indices `t._indices()` tensor into a 1D indices
  // tensor `t_flatten_indices`.
  auto t_flatten_indices = at::sparse::flatten_indices(t_indices, full_size).contiguous();

  // Step 2: flatten the sparse indices `mask_indices` tensor into a 1D indices
  // tensor `mask_flatten_indices`. Note: This could be not sorted if the input
  // indices in the constructor are not in a coalesced form
  auto flattened_mask_indices =
      at::sparse::flatten_indices(mask_indices, full_size);

  Tensor t_indices_pos = at::empty({r_nnz}, mask_indices.options());

  // Step 3: Match the flattened `mask_indices` with the flattened
  // `t._indices()` using the `thrust::lower_bound`
  thrust::lower_bound(
      policy,
      t_flatten_indices.data_ptr<int64_t>(),
      t_flatten_indices.data_ptr<int64_t>() + t_nnz,
      flattened_mask_indices.data_ptr<int64_t>(),
      flattened_mask_indices.data_ptr<int64_t>() + r_nnz,
      t_indices_pos.data_ptr<int64_t>());

  // Step 4: Copy the Filtered `t._values()` using the matches at `t_indices_pos`
  if (r_nnz > 0 && t_values.numel() > 0) {
    int64_t block_size = std::min(at::cuda::getCurrentDeviceProperties()->maxThreadsPerBlock, 1024);
    auto grid_size = cuda::ATenCeilDiv(r_nnz, block_size);

    auto t_indices_ti = getTensorInfo<int64_t, int64_t>(t_flatten_indices);
    auto mask_indices_ti =
        getTensorInfo<int64_t, int64_t>(flattened_mask_indices);
    auto t_indices_pos_ti =
        getTensorInfo<int64_t, int64_t>(t_indices_pos);

<<<<<<< HEAD
    AT_DISPATCH_FLOATING_TYPES_AND_HALF(
=======
    AT_DISPATCH_FLOATING_AND_COMPLEX_TYPES_AND1(kHalf,
>>>>>>> 8be5b1ca
        r_values.scalar_type(), "sparse_mask_helper_cuda", [&] {
          auto t_values_ti = getTensorInfo<scalar_t, int64_t>(t_values);
          auto r_values_ti =
              getTensorInfo<scalar_t, int64_t>(r_values);

          _sparse_mask_copy_kernel<scalar_t><<<grid_size, block_size, 0, stream>>>(
              r_nnz,
              t_nnz,
              t_indices_ti,
              mask_indices_ti,
              t_indices_pos_ti,
              t_values_ti,
              r_values_ti);
          C10_CUDA_KERNEL_LAUNCH_CHECK();
        });
  }
  return r_values;
}
}} // namespace at::native<|MERGE_RESOLUTION|>--- conflicted
+++ resolved
@@ -267,11 +267,7 @@
     auto t_indices_pos_ti =
         getTensorInfo<int64_t, int64_t>(t_indices_pos);
 
-<<<<<<< HEAD
-    AT_DISPATCH_FLOATING_TYPES_AND_HALF(
-=======
     AT_DISPATCH_FLOATING_AND_COMPLEX_TYPES_AND1(kHalf,
->>>>>>> 8be5b1ca
         r_values.scalar_type(), "sparse_mask_helper_cuda", [&] {
           auto t_values_ti = getTensorInfo<scalar_t, int64_t>(t_values);
           auto r_values_ti =
