--- conflicted
+++ resolved
@@ -705,8 +705,6 @@
 }
 
 
-<<<<<<< HEAD
-=======
 /*
   The geqrf function computes the QR decomposition of a m x n matrix A.
 
@@ -893,7 +891,6 @@
   });
 }
 
->>>>>>> 9f77456f
 /*
   The orgqr function allows reconstruction of an orthogonal (or unitary) matrix Q,
   from a sequence of elementary reflectors, such as produced by the geqrf function.
@@ -902,19 +899,11 @@
   * `self` - Tensor with the directions of the elementary reflectors below the diagonal,
               it will be overwritten with the result
   * `tau` - Tensor containing the magnitudes of the elementary reflectors
-<<<<<<< HEAD
-  * `n_columns` - The number of columns of Q to be computed
-=======
->>>>>>> 9f77456f
 
   For further details, please see the cuSOLVER documentation for ORGQR and UNGQR.
 */
 template <typename scalar_t>
-<<<<<<< HEAD
-inline static void apply_orgqr(Tensor& self, const Tensor& tau, int64_t n_columns) {
-=======
 inline static void apply_orgqr(Tensor& self, const Tensor& tau) {
->>>>>>> 9f77456f
   using value_t = typename c10::scalar_value_type<scalar_t>::type;
   auto self_data = self.data_ptr<scalar_t>();
   auto tau_data = tau.data_ptr<scalar_t>();
@@ -972,15 +961,9 @@
 }
 
 // This is a type dispatching helper function for 'apply_orgqr'
-<<<<<<< HEAD
-Tensor& orgqr_helper_cusolver(Tensor& result, const Tensor& tau, int64_t n_columns) {
-  AT_DISPATCH_FLOATING_AND_COMPLEX_TYPES(result.scalar_type(), "orgqr_cuda", [&]{
-    apply_orgqr<scalar_t>(result, tau, n_columns);
-=======
 Tensor& orgqr_helper_cusolver(Tensor& result, const Tensor& tau) {
   AT_DISPATCH_FLOATING_AND_COMPLEX_TYPES(result.scalar_type(), "orgqr_cuda", [&]{
     apply_orgqr<scalar_t>(result, tau);
->>>>>>> 9f77456f
   });
   return result;
 }
