#define TORCH_ASSERT_NO_OPERATORS
#include <ATen/native/TensorIterator.h>
#include <ATen/native/cuda/Reduce.cuh>
#include <ATen/native/cuda/ReduceOps.h>
#include <ATen/native/DispatchStub.h>
#include <ATen/native/SharedReduceOps.h>
#include <ATen/Dispatch.h>
#include <ATen/cuda/NumericLimits.cuh>
#include <ATen/native/ReduceOps.h>
#include <ATen/native/ReduceAllOps.h>
#include <ATen/native/TensorCompare.h>
#include <ATen/NumericUtils.h>

#include <ATen/Dispatch.h>
#include <ATen/NumericUtils.h>
#include <ATen/cuda/NumericLimits.cuh>


namespace at { namespace native {

template <typename acc_t>
struct MaxNanFunctor {
  __device__ __forceinline__ acc_t operator()(acc_t a, acc_t b) const {
      return (at::_isnan(a) || a > b) ? a : b;
  }
};

template <typename scalar_t, typename acc_t=scalar_t>
void max_values_kernel_cuda_impl(TensorIterator& iter) {
  gpu_reduce_kernel<scalar_t, scalar_t>(
    iter, func_wrapper<acc_t> (MaxNanFunctor<acc_t>()),
    at::numeric_limits<acc_t>::lower_bound());
}

template <typename acc_t>
struct MinNanFunctor {
  __device__ __forceinline__ acc_t operator()(acc_t a, acc_t b) const {
      return (at::_isnan(a) || a < b) ? a : b;
  }
};

template <typename scalar_t, typename acc_t=scalar_t>
void min_values_kernel_cuda_impl(TensorIterator& iter) {
  gpu_reduce_kernel<scalar_t, scalar_t>(
    iter, func_wrapper<acc_t> (MinNanFunctor<acc_t>()),
    at::numeric_limits<acc_t>::upper_bound());
}

void max_values_kernel_cuda(TensorIterator& iter) {
  AT_DISPATCH_ALL_TYPES_AND3(kBFloat16, kHalf, kBool, iter.dtype(), "max_values_cuda", [&]() {
    max_values_kernel_cuda_impl<scalar_t>(iter);
  });
}

void min_values_kernel_cuda(TensorIterator& iter) {
  AT_DISPATCH_ALL_TYPES_AND3(kBFloat16, kHalf, kBool, iter.dtype(), "min_values_cuda", [&]() {
    min_values_kernel_cuda_impl<scalar_t>(iter);
  });
}

template <typename scalar_t, typename acc_t=scalar_t>
void argmax_kernel_cuda_impl(TensorIterator& iter) {
  gpu_reduce_kernel<scalar_t, int64_t>(
    iter,
    ArgMaxOps<acc_t>{},
    thrust::pair<acc_t, int64_t>(at::numeric_limits<acc_t>::lower_bound(), 0));
};

template <typename scalar_t, typename acc_t=scalar_t>
void argmin_kernel_cuda_impl(TensorIterator& iter) {
  gpu_reduce_kernel<scalar_t, int64_t>(
    iter,
    ArgMinOps<acc_t>{},
    thrust::pair<acc_t, int64_t>(at::numeric_limits<acc_t>::upper_bound(), 0));
};

void argmax_kernel_cuda(TensorIterator& iter) {
  // For float16 & bfloat16, instead of implementing is_nan and warp_shfl_down,
  // we can convert float16 & bfloat16 to float and do all the operations in float.
  if (iter.dtype(1) == kHalf) {
    argmax_kernel_cuda_impl<at::Half, float>(iter);
  } else if (iter.dtype(1) == kBFloat16) {
    argmax_kernel_cuda_impl<at::BFloat16, float>(iter);
  } else {
    AT_DISPATCH_ALL_TYPES(iter.dtype(1), "argmax_cuda", [&]() {
      argmax_kernel_cuda_impl<scalar_t>(iter);
    });
  }
}

void argmin_kernel_cuda(TensorIterator& iter) {
  // For float16 & bfloat16, instead of implementing is_nan and warp_shfl_down,
  // we can convert float16 & bfloat16 to float and do all the operations in float.
  if (iter.dtype(1) == kHalf) {
    argmin_kernel_cuda_impl<at::Half, float>(iter);
  } else if (iter.dtype(1) == kBFloat16) {
    argmin_kernel_cuda_impl<at::BFloat16, float>(iter);
  } else {
    AT_DISPATCH_ALL_TYPES(iter.dtype(1), "argmin_cuda", [&]() {
      argmin_kernel_cuda_impl<scalar_t>(iter);
    });
  }
}

void min_launch_kernel(TensorIterator &iter) {
  AT_DISPATCH_ALL_TYPES_AND3(kBFloat16, kHalf, kBool, iter.input_dtype(), "min_cuda", [&]() {
    gpu_reduce_kernel<scalar_t, scalar_t>(
      iter,
      MinOps<scalar_t>{},
      thrust::pair<scalar_t, int64_t>(at::numeric_limits<scalar_t>::upper_bound(), 0));
  });
}

void max_launch_kernel(TensorIterator &iter) {
  AT_DISPATCH_ALL_TYPES_AND3(kBFloat16, kHalf, kBool, iter.input_dtype(), "max_cuda", [&]() {
    gpu_reduce_kernel<scalar_t, scalar_t>(
      iter,
      MaxOps<scalar_t>{},
      thrust::pair<scalar_t, int64_t>(at::numeric_limits<scalar_t>::lower_bound(), 0));
  });
}

void aminmax_launch_kernel(TensorIterator &iter) {
  AT_DISPATCH_ALL_TYPES_AND3(kBFloat16, kHalf, kBool, iter.input_dtype(), "aminmax_cuda", [&]() {
    gpu_reduce_kernel<scalar_t, scalar_t>(
      iter,
      MinMaxOps<scalar_t, scalar_t, int32_t>{},
      thrust::pair<scalar_t, scalar_t>(
        at::numeric_limits<scalar_t>::upper_bound(),
        at::numeric_limits<scalar_t>::lower_bound()
      )
    );
  });
}

<<<<<<< HEAD
static void min_all_kernel_impl(const Tensor& result, const Tensor& input) {
  auto dtype = input.scalar_type();
  auto iter = meta::make_reduction_from_out_ty(input, result, {}, false, dtype);
  AT_DISPATCH_ALL_TYPES_AND3(kBFloat16, kHalf, kBool, dtype, "min_all_cuda", [&] {
=======
void min_all_launch_kernel(TensorIterator &iter) {
  AT_DISPATCH_ALL_TYPES_AND3(kBFloat16, kHalf, kBool, iter.input_dtype(), "min_all_cuda", [&] {
>>>>>>> e32268f6
    min_values_kernel_cuda_impl<scalar_t>(iter);
  });
}

<<<<<<< HEAD
static void max_all_kernel_impl(const Tensor& result, const Tensor& input) {
  auto dtype = input.scalar_type();
  auto iter = meta::make_reduction_from_out_ty(input, result, {}, false, dtype);
  AT_DISPATCH_ALL_TYPES_AND3(kBFloat16, kHalf, kBool, dtype, "max_all_cuda", [&] {
=======
void max_all_launch_kernel(TensorIterator &iter) {
  AT_DISPATCH_ALL_TYPES_AND3(kBFloat16, kHalf, kBool, iter.input_dtype(), "max_all_cuda", [&] {
>>>>>>> e32268f6
    max_values_kernel_cuda_impl<scalar_t>(iter);
  });
}

template <typename scalar_t>
void _min_max_values_kernel_cuda_impl(TensorIterator& iter) {
  gpu_reduce_kernel<scalar_t, scalar_t>(
    iter, MinMaxOps<scalar_t, scalar_t, int32_t>{}, thrust::pair<scalar_t, scalar_t>(
      at::numeric_limits<scalar_t>::upper_bound(),
      at::numeric_limits<scalar_t>::lower_bound()
  ));
}

void aminmax_allreduce_launch_kernel(TensorIterator &iter) {
  AT_DISPATCH_ALL_TYPES_AND3(kBFloat16, kHalf, kBool, iter.input_dtype(), "aminmax_all_cuda", [&] {
    _min_max_values_kernel_cuda_impl<scalar_t>(iter);
  });
}

REGISTER_DISPATCH(max_values_stub, &max_values_kernel_cuda);
REGISTER_DISPATCH(min_values_stub, &min_values_kernel_cuda);
REGISTER_DISPATCH(argmax_stub, &argmax_kernel_cuda);
REGISTER_DISPATCH(argmin_stub, &argmin_kernel_cuda);

}} // namespace at::native<|MERGE_RESOLUTION|>--- conflicted
+++ resolved
@@ -133,28 +133,14 @@
   });
 }
 
-<<<<<<< HEAD
-static void min_all_kernel_impl(const Tensor& result, const Tensor& input) {
-  auto dtype = input.scalar_type();
-  auto iter = meta::make_reduction_from_out_ty(input, result, {}, false, dtype);
-  AT_DISPATCH_ALL_TYPES_AND3(kBFloat16, kHalf, kBool, dtype, "min_all_cuda", [&] {
-=======
 void min_all_launch_kernel(TensorIterator &iter) {
   AT_DISPATCH_ALL_TYPES_AND3(kBFloat16, kHalf, kBool, iter.input_dtype(), "min_all_cuda", [&] {
->>>>>>> e32268f6
     min_values_kernel_cuda_impl<scalar_t>(iter);
   });
 }
 
-<<<<<<< HEAD
-static void max_all_kernel_impl(const Tensor& result, const Tensor& input) {
-  auto dtype = input.scalar_type();
-  auto iter = meta::make_reduction_from_out_ty(input, result, {}, false, dtype);
-  AT_DISPATCH_ALL_TYPES_AND3(kBFloat16, kHalf, kBool, dtype, "max_all_cuda", [&] {
-=======
 void max_all_launch_kernel(TensorIterator &iter) {
   AT_DISPATCH_ALL_TYPES_AND3(kBFloat16, kHalf, kBool, iter.input_dtype(), "max_all_cuda", [&] {
->>>>>>> e32268f6
     max_values_kernel_cuda_impl<scalar_t>(iter);
   });
 }
