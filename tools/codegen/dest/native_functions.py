from typing import List, Union, Set, Any

from tools.codegen.context import with_native_function
from tools.codegen.utils import concatMap
from tools.codegen.model import (NativeFunction, NativeFunctionsGroup,
                                 ExternalBackendFunction, ExternalBackendFunctionsGroup,
                                 is_structured_dispatch_key)
from tools.codegen.api.types import DispatcherSignature, NativeSignature
import tools.codegen.api.meta as meta
import tools.codegen.api.native as native
import tools.codegen.api.structured as structured

@with_native_function
def gen_unstructured(f: NativeFunction) -> List[str]:
    ns = list(f.dispatch.values())
    native_sig = NativeSignature(f.func)

    rs = []
    # Sometimes a function name shows up multiple times; only generate
    # it once!
    seen = set()
    for n in ns:
        if n in seen:
            continue
        if "legacy::" in n:
            continue
        seen.add(n)
<<<<<<< HEAD
        returns_type = native.returns_type(f.func.returns).cpp_type()
        args = native.arguments(f.func)
        rs.append(f"TORCH_API {returns_type} {n}({', '.join(a.decl() for a in args)});")
=======
        rs.append(f"TORCH_API {native_sig.decl(name=n)};")
>>>>>>> 9f77456f

    return rs

@with_native_function
def gen_unstructured_external(f: ExternalBackendFunction) -> List[str]:
    # XLA appears to have used the dispatcher convention to write their kernel signatures,
    # probably because they based their signatures off of our RegistrationDeclarations.h
    dispatcher_sig = DispatcherSignature.from_schema(f.native_function.func)
    if f.metadata is not None:
        # Only generate declarations for operators that xla has defined in the yaml
        return [f"static {dispatcher_sig.decl()};"]
    else:
        return []

@with_native_function
def gen_structured(g: NativeFunctionsGroup) -> List[str]:
    # only out has dispatch
    meta_name = meta.name(g)
    rs = []
    seen: Set[Any] = set()
    out_args = structured.impl_arguments(g)
    for k, n in g.out.dispatch.items():
        if n in seen:
            continue
        if not is_structured_dispatch_key(k):
            continue
        seen.add(n)
        rs.append(f"""\
struct TORCH_API structured_{n} : public at::meta::{meta_name} {{
void impl({', '.join(a.decl() for a in out_args)});
}};
""")

    seen = set()
    for f in g.functions():
        returns_type = native.returns_type(f.func.returns).cpp_type()
        args = native.arguments(f.func)
        for k, n in f.dispatch.items():
            if n in seen:
                continue
            if is_structured_dispatch_key(k):
                continue
            seen.add(n)
            args_str = ', '.join(a.decl() for a in args)
            rs.append(f"TORCH_API {returns_type} {n}({args_str});")

    return rs

# Generates NativeFunctions.h, a list of forward declarations of all
# actual kernel definitions we keep in aten/src/ATen/native/
@with_native_function
def compute_native_function_declaration(
        g: Union[NativeFunctionsGroup, NativeFunction, ExternalBackendFunctionsGroup, ExternalBackendFunction]
) -> List[str]:
    if isinstance(g, ExternalBackendFunctionsGroup):
        if g.structured:
            raise AssertionError("Structured external backend functions are not implemented yet.")
        else:
            return list(concatMap(gen_unstructured_external, g.functions()))
    elif isinstance(g, ExternalBackendFunction):
        return gen_unstructured_external(g)
    elif isinstance(g, NativeFunctionsGroup):
        if g.structured:
            return gen_structured(g)
        else:
            return list(concatMap(gen_unstructured, g.functions()))
    else:
        return gen_unstructured(g)<|MERGE_RESOLUTION|>--- conflicted
+++ resolved
@@ -25,13 +25,7 @@
         if "legacy::" in n:
             continue
         seen.add(n)
-<<<<<<< HEAD
-        returns_type = native.returns_type(f.func.returns).cpp_type()
-        args = native.arguments(f.func)
-        rs.append(f"TORCH_API {returns_type} {n}({', '.join(a.decl() for a in args)});")
-=======
         rs.append(f"TORCH_API {native_sig.decl(name=n)};")
->>>>>>> 9f77456f
 
     return rs
 
