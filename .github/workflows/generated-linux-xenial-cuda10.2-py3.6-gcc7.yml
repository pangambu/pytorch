--- conflicted
+++ resolved
@@ -419,23 +419,23 @@
           unzip -o artifacts.zip
       - name: Output disk space left
         run: |
+          set -eux
           sudo df -H
-<<<<<<< HEAD
+      - name: Parse ref
+        id: parse-ref
+        run: .github/scripts/parse_ref.py
       - name: Fetch Diff
         env:
           PR_NUMBER: ${{ github.event.pull_request.number }}
         run: |
+          set -eux
           if [[ -z $PR_NUMBER ]]; then
             wget -O pr.diff "https://patch-diff.githubusercontent.com/raw/pytorch/pytorch/pull/$PR_NUMBER.diff"
+            echo "GOT PR"
             cp pr.diff ${GITHUB_WORKSPACE}
           else
             echo not on PR
           fi
-=======
-      - name: Parse ref
-        id: parse-ref
-        run: .github/scripts/parse_ref.py
->>>>>>> ecd82803
       - name: Test
         env:
           PR_NUMBER: ${{ github.event.pull_request.number }}
@@ -445,6 +445,7 @@
           CIRCLE_SHA1: ${{ github.event.pull_request.head.sha || github.sha }}
           AWS_DEFAULT_REGION: us-east-1
         run: |
+          set -eux
           if [[ $TEST_CONFIG == 'multigpu' ]]; then
             TEST_COMMAND=.jenkins/pytorch/multigpu-test.sh
           else
