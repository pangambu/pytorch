import torch

class autocast(torch.autocast_mode.autocast):
    r"""
    See :class:`torch.autocast`.
    ``torch.cpu.amp.autocast(args...)`` is equivalent to ``torch.autocast("cpu", args...)``
    """
<<<<<<< HEAD
    def __init__(self, enabled=True, fast_dtype=torch.float16):
        super().__init__("cpu", enabled=enabled, fast_dtype=fast_dtype)
=======
    def __init__(self, enabled=True, dtype=torch.bfloat16, cache_enabled=True):
        super().__init__("cpu", enabled=enabled, dtype=dtype, cache_enabled=cache_enabled)
>>>>>>> fccaa4a3
<|MERGE_RESOLUTION|>--- conflicted
+++ resolved
@@ -5,10 +5,5 @@
     See :class:`torch.autocast`.
     ``torch.cpu.amp.autocast(args...)`` is equivalent to ``torch.autocast("cpu", args...)``
     """
-<<<<<<< HEAD
-    def __init__(self, enabled=True, fast_dtype=torch.float16):
-        super().__init__("cpu", enabled=enabled, fast_dtype=fast_dtype)
-=======
     def __init__(self, enabled=True, dtype=torch.bfloat16, cache_enabled=True):
-        super().__init__("cpu", enabled=enabled, dtype=dtype, cache_enabled=cache_enabled)
->>>>>>> fccaa4a3
+        super().__init__("cpu", enabled=enabled, dtype=dtype, cache_enabled=cache_enabled)