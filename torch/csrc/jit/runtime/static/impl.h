#pragma once

#include <ATen/core/interned_strings.h>
#include <ATen/core/ivalue.h>
#include <c10/core/CPUAllocator.h>
#include <c10/macros/Macros.h>
#include <c10/util/ArrayRef.h>
#include <c10/util/variant.h>
#include <torch/csrc/jit/api/module.h>
#include <torch/csrc/jit/ir/graph_node_list.h>
#include <torch/csrc/jit/ir/ir.h>
#include <torch/csrc/jit/passes/constant_propagation.h>
#include <torch/csrc/jit/passes/freeze_module.h>
#include <torch/csrc/jit/passes/inliner.h>
#include <torch/csrc/jit/runtime/static/ProcessedNodeInputs.h>

#ifdef FBCODE_CAFFE2
#include <folly/container/F14Map.h>
#include <folly/container/F14Set.h>
#endif

namespace torch {
namespace jit {

#ifdef FBCODE_CAFFE2
template <typename Key, typename Value>
using FastMap = folly::F14FastMap<Key, Value>;
template <typename Key>
using FastSet = folly::F14FastSet<Key>;
#else
template <typename Key, typename Value>
using FastMap = std::unordered_map<Key, Value>;
template <typename Key>
using FastSet = std::unordered_set<Key>;
#endif

TORCH_API bool canEnableStaticRuntime(
    const std::shared_ptr<torch::jit::Graph>& graph);

TORCH_API std::string dumpValueSet(
    const FastSet<const Value*>& value_set,
    const char* set_name = "");

TORCH_API inline bool doesNotHeapAllocateWhenStoredInIValue(const Type& type) {
  switch (type.kind()) {
    // NOTE: NumberType may allocate because it includes complex.
    case TypeKind::NoneType:
    case TypeKind::IntType:
    case TypeKind::FloatType:
    case TypeKind::BoolType:
    case TypeKind::DeviceObjType:
    case TypeKind::StreamObjType:
      return true;
    default:
      return false;
  }
}

// Group values used by `graph` into three categories:
//
// - output_aliases:
//     values that are either outputs or contain aliases of outputs
// - external_aliases:
//     values that are inputs, constants, or their aliases.
//     The output aliases that end up here are as a result of aliasDb failing to
//     recognize them as outputs due to collection object (e.g., Tuple) aliasing
//     inputs.
// Values that dont't show up in output_aliases or external_aliases are created
// and consumed within the graph.
class ValueGroup {
 public:
  explicit ValueGroup() = default;
  void init(const std::shared_ptr<torch::jit::Graph>& graph, AliasDb& db);

  bool isExternalAlias(const Value* value) const {
    return external_aliases_.find(value) != external_aliases_.end();
  }

  bool isOutputAlias(const Value* value) const {
    return output_aliases_.find(value) != output_aliases_.end();
  }

  bool isAlwaysAlive(const Value* value) const {
    return isExternalAlias(value) || isOutputAlias(value);
  }

  std::string toString() const {
    return c10::str(
        dumpValueSet(output_aliases_, "ValueGroup::output_aliases_"),
        "\n",
        dumpValueSet(external_aliases_, "ValueGroup::external_aliases_"));
  }

 private:
  FastSet<const Value*> output_aliases_;
  FastSet<const Value*> external_aliases_;
};

class TORCH_API ManagedTensorRanges {
 public:
  ManagedTensorRanges() = default;
  ManagedTensorRanges(
      const std::shared_ptr<Graph>& graph,
      const FastSet<const Value*>& managed_tensor_values);

  // If true, then this node is the last use of at least one
  // managed tensor. availableTensorValuesAfterNode(node) will return a vector
  // of the managed tensors that are available for re-use
  // in the nodes following this one.
  bool nodeFreesManagedTensors(Node* node) const;
  const std::vector<const Value*>& availableTensorValuesAfterNode(
      Node* node) const;

  // For testing. True if v1 and v2 are both mutable types and have lifetimes
  // that overlap.
  bool lifetimesOverlap(const Value* v1, const Value* v2) const;

 private:
  struct Lifetime {
    Lifetime(size_t start_, size_t end_) : start(start_), end(end_) {}
    size_t start;
    size_t end;
  };

  // Returns nullptr if we are not tracking the lifetime of value
  Lifetime* getLifetime(const Value* value);
  const Lifetime* getLifetime(const Value* value) const;
  // Collect all values in the input that have tracked lifetimes.
  // A value's lifetime may not be tracked if it is a graph input
  // or immutable type (containers with at least one mutable
  // type are mutable)
  std::vector<const Value*> collectValuesWithTrackedLifetimes(
      at::ArrayRef<const Value*> values);

  // Maps Node* to the set of managed tensors that are now available
  // for re-use after this node.
  FastMap<Node*, std::vector<const Value*>> node_to_newly_free_tensors_{};
  // Maps each Value* to its lifetime (start node index, end node index)
  FastMap<const Value*, Lifetime> value_lifetimes_{};
};

struct TORCH_API StaticModuleOptions {
  // to batch allocate (deallocate) tensor storage for all non-escaping
  // temporary tensors
  bool cleanup_activations{true};
  // enabling out variant allows Static Runtime to do memory planning
  bool enable_out_variant{true};
  // to reuse tensor storage for tensors whose live-range do not overlap to
  // reduce memory footprint (enable_out_variant must be true)
  bool optimize_memory{true};
  // to batch allocate tensor storage for output tensors of the
  // graph, where storage is deallocated outside static runtime
  // (enable_out_variant must be true)
  bool manage_output_tensors{false};
};

/// The static runime supports two execution modes.
///
/// Mode 1: single-threaded with no parallelism except for intra-op parallelism
/// For this mode, you can do either:
/// @code
///   // m is a TorchScript module
///   auto module = StaticModule(m, opts);
///   auto output = module(args, kwargs);
/// @endcode
///
/// or
///
/// @code
///   // g is the TorchScript graph
///   auto module = StaticModule(g, opts);
///   auto output = module(args, kwargs);
/// @endcode
///
/// Mode 2: similar to data parallelism, run the same model for different inputs
/// on different threads at the same time.
/// You should have one StaticModule per model, and one StaticRuntime instance
/// per running thread. To avoiding creating StaticRuntimes on the fly, use a
/// synchronized stack (i.e. boost::lockfree::stack) to cache all the
/// StaticRuntime instances in your code.
/// @code
///   // initialization
///   auto module = std::make_shared<StaticModule>(m, opts);
///
///   // 128 is good for most cases. Pick a number that works for you
///   boost::lockfree::stack<std::shared_ptr<StaticRuntime>,
///     boost::lockfree::fixed_sized<true>> pool(128);
///
///   // inference
///   std::shared_ptr<StaticRuntime> runtime = nullptr;
///   pool.pop(runtime);
///   if (!runtime) {
///     // holds a reference to the underlying module
///     // but does its own memory management
///     runtime = std::make_shared<StaticRuntime>(*module);
///   }
///   auto output = runtime(args, kwargs);
///   pool.push(runtime);
/// @endcode
///

class MemoryPlanner;
class ProcessedFunction;
class ProcessedNode;
class StaticRuntime;
class TORCH_API StaticModule {
 public:
  explicit StaticModule(
      std::shared_ptr<torch::jit::Graph> g,
      const StaticModuleOptions& opts = StaticModuleOptions());

  explicit StaticModule(
      const torch::jit::Module& m,
      bool is_frozen = false,
      const StaticModuleOptions& opts = StaticModuleOptions());

  typedef enum {
    CONSTANT_VALUE = -2, // VALUE nodes defined by prim::Constant
    INPUT_VALUE = -1, // VALUE nodes representing graph inputs
  } VALUE_KIND;

 private:
  explicit StaticModule(
      std::pair<std::shared_ptr<torch::jit::Graph>, c10::optional<Module>>
          graph_and_module,
      const StaticModuleOptions& opts);

  // for <kind, idx>
  //   if kind == CONSTANT_VALUE: map to constants_[idx]
  //   if kind == INPUT_VALUE: map to inputs_[idx]
  //   otherwise: map to nodes_[kind].outputs()[idx]
  using DefInfo = std::pair<int, int>;

 public:
  using KeywordArgs = std::unordered_map<std::string, c10::IValue>;
  c10::IValue operator()(
      const std::vector<c10::IValue>& args,
      const KeywordArgs& kwargs = KeywordArgs());
  c10::IValue operator()(
      std::vector<c10::IValue>&& args,
      const KeywordArgs& kwargs = KeywordArgs());

  const Graph& graph() const {
    return *graph_;
  }

  const Module& module() const {
    DCHECK(module_.has_value());
    return *module_;
  }

  const StaticModuleOptions& opts() const;

  const ValueGroup& valueGroup() const {
    return value_group_;
  }

  size_t num_inputs() const;
  size_t num_outputs() const;

  C10_NODISCARD const std::vector<uint16_t>& output_indices() const {
    return output_indices_;
  }

  const std::vector<IValue>& constants() const {
    return constants_;
  }

 private:
  friend class StaticRuntime;

  // Our nodes don't have their inputs & outputs initialized; don't
  // let anybody but StaticRuntime and tests get them.
  const std::vector<ProcessedNode>& nodes() const {
    return nodes_;
  }

 public:
  auto num_nodes() const {
    return nodes_.size();
  }

  C10_NODISCARD Node* findNodeWithKindForTesting(const std::string& kind) const;

  graph_node_list node_ptrs() const {
    return graph_->nodes();
  }

  bool is_optimizable_container_type(const Node* n) const {
    auto it = node_is_optimizable_container_type_.find(n);
    return it != node_is_optimizable_container_type_.end();
  }

  const c10::optional<c10::FunctionSchema>& schema() const {
    return schema_;
  }

  const ValueGroup& value_group() const {
    return value_group_;
  }

  const FastSet<const Value*>& managed_tensor_values() const {
    return managed_tensor_values_;
  }

  const FastSet<const Value*>& managed_output_tensor_values() const {
    return managed_output_tensor_values_;
  }

  const FastSet<const Value*>& leaked_values() const {
    return leaked_values_;
  }

  const ManagedTensorRanges& managed_tensor_ranges() const {
    return managed_tensor_ranges_;
  }

  bool first_input_is_self() const {
    return module_.has_value();
  }

  StaticRuntime& runtime();

 private:
  // Initialize various attributes that the memory planner will need.
  // To be called at the tail of the ctor.
  void prepareForMemoryPlanner();

  StaticModuleOptions opts_;
  std::shared_ptr<torch::jit::Graph> graph_;
  c10::optional<torch::jit::Module> module_;
  c10::optional<c10::FunctionSchema> schema_;
  std::unique_ptr<StaticRuntime> cached_runtime_;

  // Bookkeeping for creating new StaticRuntime instances
  // IValue table (defined by prim::Constant nodes)
  std::vector<IValue> constants_;
  // The functions to be called by corresponding ProcessedNode.
  std::vector<ProcessedFunction> functions_{};
  // The nodes we need to run
  std::vector<ProcessedNode> nodes_;
  // Indices of graph outputs in the single values array.
  std::vector<uint16_t> output_indices_;

  ValueGroup value_group_;

  FastSet<const Node*> node_is_optimizable_container_type_;

  FastSet<const Value*> managed_tensor_values_{};
  FastSet<const Value*> managed_output_tensor_values_{};
  FastSet<const Value*> leaked_values_{};
<<<<<<< HEAD

  // Includes self if module_ != nullopt.
  // Note that we might have num_inputs_ == 0 even if the schema has a `self`
  // argument. In this case, `self` isn't used in the graph, but the schema
  // includes it anyways to be consistent with the JIT interpreter.
  size_t num_inputs_;
=======
  ManagedTensorRanges managed_tensor_ranges_{};
>>>>>>> 2cfd5c32
};

class TORCH_API StaticRuntime {
 public:
  explicit StaticRuntime(const StaticModule& sm);
  StaticRuntime(StaticRuntime&&) = delete;
  StaticRuntime& operator=(StaticRuntime&&) = delete;
  ~StaticRuntime();

  C10_DISABLE_COPY_AND_ASSIGN(StaticRuntime);

  using KeywordArgs = std::unordered_map<std::string, c10::IValue>;
  c10::IValue operator()(
      const std::vector<c10::IValue>& args,
      const KeywordArgs& kwargs = KeywordArgs());
  c10::IValue operator()(
      std::vector<c10::IValue>&& args,
      const KeywordArgs& kwargs = KeywordArgs());

  void benchmark(
      const std::vector<std::vector<c10::IValue>>& args_list,
      const std::vector<KeywordArgs>& kwargs_list,
      const int warmup_runs,
      const int main_runs,
      bool print_per_node_time = false,
      bool generate_ai_pep_output = false);

  struct IndividualMetrics {
    float setup_time{0.0};
    float memory_alloc_time{0.0};
    float memory_dealloc_time{0.0};
    float output_dealloc_time{0.0};
    float first_iter_time{0.0};
    float total_time{0.0};
    size_t out_nodes_count{0};
    size_t total_nodes_count{0};
    std::vector<float> time_per_node;
    std::unordered_map<std::string, float> time_per_node_type;
    std::unordered_map<std::string, float> percent_per_node_type;
    std::unordered_map<std::string, int> instances_per_node_type;
    std::unordered_set<std::string> out_nodes;
    std::unordered_set<std::string> native_nodes;
  };

  IndividualMetrics benchmark_individual_ops(
      const std::vector<std::vector<c10::IValue>>& args_list,
      const std::vector<KeywordArgs>& kwargs_list,
      const int warmup_runs,
      const int main_runs);

  // Input is readwrite
  IValue& Input(uint32_t i) {
    DCHECK_LT(i, static_module_.num_inputs());
    DCHECK_LT(i, values_.size());
    return values_[i];
  }

  // Output is readonly. The writing process happens inside ProcessedNodes
  C10_NODISCARD const IValue& Output(uint32_t i) const {
    DCHECK(i < outputs_.size());
    return *outputs_[i];
  }

  const std::vector<IValue*> outputs() const {
    return outputs_;
  }

  const std::vector<ProcessedNode>& nodes() const {
    return nodes_;
  }

  std::vector<ProcessedNode>& nodes() {
    return nodes_;
  }

  graph_node_list node_ptrs() const {
    return static_module_.node_ptrs();
  }

  const Graph& graph() const {
    return static_module_.graph();
  }

  const MemoryPlanner* get_memory_planner() const {
    return planner_.get();
  }

  void check_for_memory_leak(bool output_returned = true);

  bool is_optimizable_container_type(Node* n) const {
    return static_module_.is_optimizable_container_type(n);
  }

  // WARNING: Deallocate managed output tensors.  A client receiving Static
  // Runtime-managed Tensors needs to be very careful to call
  // `StaticRuntime::deallocateOutputTensors` after all references of output
  // Tensors are gone.
  void deallocateOutputTensors();

  bool checkOutputTensorMemoryLeaks();

  bool isManagedOutputTensor(const IValue& ivalue) const;
  bool isManagedOutputTensorValue(const Value* value) const;

  void disableManageOutputTensors();

 private:
  template <typename IValueList>
  c10::IValue run_impl(IValueList&& args, const KeywordArgs& kwargs);

  template <typename IValueList>
  c10::IValue run_impl_record_functions(
      IValueList&& args,
      const KeywordArgs& kwargs);

  // helper method for copying input args/kwargs into inputs_
  template <typename IValueList>
  void set_inputs(
      IValueList&& args,
      const std::unordered_map<std::string, c10::IValue>& kwargs);

  // Set Input(idx) to args[idx]. Invoked by set_inputs. Copies or moves
  // depending on overload.
  void set_arg(const size_t idx, std::vector<IValue>&& args);
  void set_arg(const size_t idx, const std::vector<IValue>& args);

  // Set Input(idx) to arg. Always copies. Used for kwargs.
  void set_arg(const size_t idx, const IValue& arg);

  void verify_and_correct_memory_overlap(ProcessedNode& n);

  // clean up owning refs of input IValues
  void clean_up_input_ivalues() {
    for (const auto idx : c10::irange(static_module_.num_inputs())) {
      values_[idx] = IValue();
    }
  }

  IValue move_outputs_to_tuple(uint32_t num_outputs);

  void create_memory_planner();

  float benchmark_model(
      const std::vector<std::vector<c10::IValue>>& args_list,
      const std::vector<KeywordArgs>& kwargs_list,
      const int warmup_runs,
      const int main_runs);

  void display_nodes(
      const std::vector<c10::IValue>& args,
      const KeywordArgs& kwargs);

  // Memory planning is only enabled if sm->opts().cleanup_activations is true.
  // Otherwise, the memory used by activations is cached inside the static
  // runtime.
  const StaticModule& static_module_;
  bool manage_output_tensors_enabled_ = false;
  std::unique_ptr<MemoryPlanner> planner_;
  // first static_module_.num_inputs() slots are inputs, next
  // static_module_.constants().size() slots are a copy of
  // static_module_.constants(), rest are regular values in the
  // graph. ProcessedNodes reference their inputs and outputs with
  // offsets into this array, which saves memory.
  std::vector<IValue> values_;
  std::vector<IValue*> outputs_;
  std::vector<ProcessedNode> nodes_;

  // Cache this so we don't have to call static_module_.first_input_is_self()
  const bool first_input_is_self_;
};

class TORCH_API ProcessedFunction {
 public:
  ProcessedFunction(
      Node* node,
      bool enable_out_variant,
      bool check_memory_overlap);

  enum class Kind : uint8_t {
    kOutVariant,
    kNativeFunction,
    kInterpreterFallback,
  };

  const std::function<void(ProcessedNode*)>& f() const {
    return f_;
  }

  Kind kind() const {
    return kind_;
  }

  bool checkMemoryOverlap() const {
    return check_memory_overlap_;
  }

 private:
  std::function<void(ProcessedNode*)> f_;
  Kind kind_{ProcessedFunction::Kind::kOutVariant};
  bool check_memory_overlap_{false};
};

// NOLINTNEXTLINE(cppcoreguidelines-pro-type-member-init)
class TORCH_API ProcessedNode {
 public:
  // NOLINTNEXTLINE(cppcoreguidelines-pro-type-member-init)
  ProcessedNode() = default;
  // ProcessedNodes are created within StaticModule and then
  // associated with a shared values array using set_values() when
  // they are copied into a StaticRuntime.
  ProcessedNode(
      Node* n,
      ProcessedFunction* fn,
      ProcessedNodeInputs inputs,
      uint16_t outputs_offset);

  ProcessedNode(const ProcessedNode&) = default;
  ProcessedNode& operator=(const ProcessedNode&) = default;

  // These should be noexcept, but some Android build is failing
  // saying the noexcept specification doesn't match the calculated
  // one. Maybe c10::variant is throwing it off?
  ProcessedNode(ProcessedNode&&) = default;
  ProcessedNode& operator=(ProcessedNode&&) = default;

  void run();

  Node* node() const {
    return node_;
  }

  // Input is readonly
  C10_NODISCARD const IValue& Input(uint32_t i) const {
    return values_[inputs_[i]];
  }

  // Output is readwrite
  IValue& Output(uint32_t i) {
    DCHECK(i < num_outputs_);
    return values_[outputs_offset_ + i];
  }

  C10_NODISCARD const IValue& Output(uint32_t i) const {
    DCHECK(i < num_outputs_);
    return values_[outputs_offset_ + i];
  }

  C10_NODISCARD c10::ArrayRef<const IValue> outputs() const {
    return c10::ArrayRef<const IValue>(values_ + outputs_offset_, num_outputs_);
  }

  C10_NODISCARD auto num_outputs() const {
    return num_outputs_;
  }

  C10_NODISCARD uint16_t num_inputs() const {
    return inputs_.size();
  }

  std::vector<IValue> inputs_ivalue_vec() const;

  bool has_out_variant() const {
    return fn_->kind() == ProcessedFunction::Kind::kOutVariant;
  }

  bool has_native() const {
    return fn_->kind() == ProcessedFunction::Kind::kNativeFunction;
  }

#ifndef PYTORCH_DISABLE_PER_OP_PROFILING
  const char* get_op_name() const {
    return op_name_;
  }
#endif

  bool check_outputs_for_memory_overlap() const {
    return fn_->checkMemoryOverlap();
  }

  void set_outputs_memory_overlap_detected() {
    overlap_detected_ = true;
  }

  bool outputs_memory_overlap_detected() {
    return overlap_detected_;
  }

  void verify_and_correct_memory_overlap();

  void set_values(IValue* values) {
    DCHECK(values_ == nullptr);
    values_ = values;
  }

  C10_NODISCARD uint16_t output_ivalue_index(uint16_t i) const {
    return outputs_offset_ + i;
  }
  // used in debug mode
  bool verify_no_memory_overlap(bool force_check = false) const;

 private:
  C10_NODISCARD bool verify_outputs_dont_overlap_each_other() const;

  C10_NODISCARD bool verify_inputs_dont_overlap_outputs(bool force_check) const;

  Node* node_;
  const ProcessedFunction* fn_;
  bool overlap_detected_{false};
  ProcessedNodeInputs inputs_;
  uint16_t outputs_offset_;
  uint16_t num_outputs_;
  IValue* values_ = nullptr; // unowned
#ifndef PYTORCH_DISABLE_PER_OP_PROFILING
  const char* op_name_;
#endif
};

} // namespace jit
} // namespace torch<|MERGE_RESOLUTION|>--- conflicted
+++ resolved
@@ -349,16 +349,13 @@
   FastSet<const Value*> managed_tensor_values_{};
   FastSet<const Value*> managed_output_tensor_values_{};
   FastSet<const Value*> leaked_values_{};
-<<<<<<< HEAD
+  ManagedTensorRanges managed_tensor_ranges_{};
 
   // Includes self if module_ != nullopt.
   // Note that we might have num_inputs_ == 0 even if the schema has a `self`
   // argument. In this case, `self` isn't used in the graph, but the schema
   // includes it anyways to be consistent with the JIT interpreter.
   size_t num_inputs_;
-=======
-  ManagedTensorRanges managed_tensor_ranges_{};
->>>>>>> 2cfd5c32
 };
 
 class TORCH_API StaticRuntime {
@@ -515,6 +512,8 @@
   // Otherwise, the memory used by activations is cached inside the static
   // runtime.
   const StaticModule& static_module_;
+  // Cache this so we don't have to call static_module_.first_input_is_self()
+  const bool first_input_is_self_;
   bool manage_output_tensors_enabled_ = false;
   std::unique_ptr<MemoryPlanner> planner_;
   // first static_module_.num_inputs() slots are inputs, next
@@ -525,9 +524,6 @@
   std::vector<IValue> values_;
   std::vector<IValue*> outputs_;
   std::vector<ProcessedNode> nodes_;
-
-  // Cache this so we don't have to call static_module_.first_input_is_self()
-  const bool first_input_is_self_;
 };
 
 class TORCH_API ProcessedFunction {
