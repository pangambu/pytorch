#pragma once

#include <ATen/ATen.h>
#include <torch/csrc/jit/tensorexpr/ir.h>
#include <torch/csrc/jit/tensorexpr/tensor.h>

namespace torch {
namespace jit {
namespace tensorexpr {

template <typename T>
class PaddedBuffer;

class TORCH_API CodeGen {
 public:
  class BufferArg;
  class CallArg;

  template <typename... Ts>
  // NOLINTNEXTLINE(cppcoreguidelines-pro-type-member-init)
  CodeGen(StmtPtr stmt, Ts... ts)
      : stmt_(stmt), buffer_args_({BufferArg(ts)...}) {}

  // NOLINTNEXTLINE(cppcoreguidelines-pro-type-member-init)
  CodeGen(
      StmtPtr stmt,
      std::vector<BufferArg> buffer_args,
      at::Device device = at::kCPU,
      std::string kernel_func_name = "func")
      : stmt_(stmt),
        buffer_args_(std::move(buffer_args)),
        device_(device),
        kernel_func_name_(std::move(kernel_func_name)) {
<<<<<<< HEAD
    allocBuf();
=======
    allocIntermediateBufs();
>>>>>>> 886e100b
  }

  virtual ~CodeGen() = default;

  StmtPtr stmt() const {
    return stmt_;
  }

  void set_stmt(StmtPtr s) {
    stmt_ = s;
  }

  void apply_mutator(IRMutator* mutator) {
    stmt_ = stmt_->accept_mutator(mutator);
  }

  void apply_visitor(IRVisitor* visitor) {
    stmt_->accept(visitor);
  }

  std::vector<BufferArg>& buffer_args() {
    return buffer_args_;
  }

  const std::vector<BufferArg>& buffer_args() const {
    return buffer_args_;
  }

  at::Device device() {
    return device_;
  }

  // This function returns the generated code as
  // a string.
  virtual std::string getCodeText(const std::string& attr = "") {
    return ("");
  }

  // TODO: Figure out how to unify these call interfaces.

  /// Call a function with a vector of CallArgs, which are tagged
  /// unions that properly type the arguments.
  virtual void call(const std::vector<CallArg>& args) = 0;

  /// Call a function faster than a regular `call` by assuming that
  /// the generated kernel already knows the type of the arguments, so
  /// they can be type-punned with `void*`s.
  virtual void call_raw(const std::vector<void*>& args) = 0;

  /// Call a function even faster than a regular call, by assuming
  /// that the number of thread blocks can be derived from `numel` via
  /// a simple division, rather than evaluating an expression.
  virtual void call_with_numel(void** args, int64_t numel);

  virtual at::Tensor empty_strided(
      c10::IntArrayRef size,
      c10::IntArrayRef stride,
      c10::optional<c10::ScalarType> dtype_opt,
      c10::optional<c10::Layout> layout_opt,
      c10::optional<c10::Device> device_opt,
      c10::optional<bool> pin_memory_opt) {
    return at::empty_strided(
        size, stride, dtype_opt, layout_opt, device_opt, pin_memory_opt);
  }

  const std::string& kernel_func_name() const {
    return kernel_func_name_;
  }

<<<<<<< HEAD
  void allocBuf();
=======
  void allocIntermediateBufs();
>>>>>>> 886e100b

 protected:
  static void* argToPtr(const BufferArg& bufferArg, const CallArg& callArg);

 private:
  StmtPtr stmt_;
  std::vector<BufferArg> buffer_args_;
  at::Device device_ = at::kCPU;
  std::string kernel_func_name_ = "func";
};

class CodeGen::BufferArg {
 public:
  BufferArg(Tensor tensor) : buf_(tensor.buf()) {}
  BufferArg(const VarHandle& var) : var_(var.node()), isVar_(true) {}
  BufferArg(const BufHandle& buf) : buf_(buf.node()) {}

  VarPtr var() const {
    return isVar_ ? var_ : buf_->base_handle();
  }

  BufPtr buf() const {
    return buf_;
  }

  bool isVar() const {
    return isVar_;
  }

  Dtype dtype() const {
    return isVar_ ? var_->dtype() : buf_->dtype();
  }

 private:
  VarPtr var_ = nullptr;
  BufPtr buf_ = nullptr;
  bool isVar_ = false;
};

class CodeGen::CallArg {
 public:
  template <typename T>
  CallArg(const PaddedBuffer<T>& buffer);

  template <typename T>
  // NOLINTNEXTLINE(cppcoreguidelines-pro-type-member-init,cppcoreguidelines-pro-type-const-cast)
  CallArg(const std::vector<T>& buffer)
      // NOLINTNEXTLINE(cppcoreguidelines-pro-type-const-cast)
      : data_(const_cast<T*>(buffer.data())) {}

  // NOLINTNEXTLINE(cppcoreguidelines-pro-type-member-init)
  CallArg(void* ptr) : data_(ptr) {}

#define ARG_TYPE_CTOR(Type, Name)     \
  CallArg(Type v) {                   \
    memcpy(&data_, &v, sizeof(Type)); \
  }
  // NOLINTNEXTLINE(cppcoreguidelines-pro-type-member-init)
  AT_FORALL_SCALAR_TYPES_AND3(Bool, Half, BFloat16, ARG_TYPE_CTOR);
#undef ARG_TYPE_CTOR

  void* data() const {
    return data_;
  }

#define ARG_PTR_DEFINE(Type, Name) \
  Type* Name##Ptr() const {        \
    return (Type*)&data_;          \
  }
  // NOLINTNEXTLINE(cppcoreguidelines-pro-type-const-cast)
  AT_FORALL_SCALAR_TYPES_AND3(Bool, Half, BFloat16, ARG_PTR_DEFINE);
#undef ARG_PTR_DEFINE

 private:
  void* data_;
};

// NOLINTNEXTLINE(cppcoreguidelines-pro-type-member-init)
class RegisterCodeGenList {
 public:
  TORCH_API static RegisterCodeGenList& GetInstance() {
    static RegisterCodeGenList codegen_list;
    return codegen_list;
  }

  using StmtFactoryMethod = std::function<std::unique_ptr<CodeGen>(
      StmtPtr stmt,
      const std::vector<CodeGen::BufferArg>&,
      at::Device device,
      const std::string& kernel_func_name)>;

  TORCH_API StmtFactoryMethod FindStmtFactoryMethod(const std::string& name);
  RegisterCodeGenList(const RegisterCodeGenList&) = delete;
  RegisterCodeGenList& operator=(const RegisterCodeGenList&) = delete;

 private:
  template <class CodeGenType>
  friend class RegisterCodeGen;
  // NOLINTNEXTLINE(cppcoreguidelines-pro-type-member-init)
  RegisterCodeGenList() = default;
  TORCH_API void AddStmtFactoryMethod(
      const std::string& name,
      const StmtFactoryMethod& stmt_factory_method);

  std::unordered_map<std::string, StmtFactoryMethod> stmt_factory_methods_;
};

template <class CodeGenType>
class RegisterCodeGen {
 public:
  explicit RegisterCodeGen(const std::string& name) {
    RegisterCodeGenList& codegen_list = RegisterCodeGenList::GetInstance();
    codegen_list.AddStmtFactoryMethod(
        name,
        [](StmtPtr stmt,
           const std::vector<CodeGen::BufferArg>& params,
           at::Device device,
           const std::string& kernel_func_name) {
          // NOLINTNEXTLINE(cppcoreguidelines-init-variables)
          std::unique_ptr<CodeGen> method(
              new CodeGenType(stmt, params, device, kernel_func_name));
          return method;
        });
  }
};

TORCH_API std::unique_ptr<CodeGen> CreateCodeGen(
    const std::string& name,
    StmtPtr stmt,
    const std::vector<CodeGen::BufferArg>& params,
    at::Device device = at::kCPU,
    const std::string& kernel_func_name = "func");

class TORCH_API GenericIntrinsicsExpander : public IRMutator {
 protected:
  ExprPtr mutate(IntrinsicsPtr v) override;
};

} // namespace tensorexpr
} // namespace jit
} // namespace torch<|MERGE_RESOLUTION|>--- conflicted
+++ resolved
@@ -31,11 +31,7 @@
         buffer_args_(std::move(buffer_args)),
         device_(device),
         kernel_func_name_(std::move(kernel_func_name)) {
-<<<<<<< HEAD
-    allocBuf();
-=======
     allocIntermediateBufs();
->>>>>>> 886e100b
   }
 
   virtual ~CodeGen() = default;
@@ -105,11 +101,7 @@
     return kernel_func_name_;
   }
 
-<<<<<<< HEAD
-  void allocBuf();
-=======
   void allocIntermediateBufs();
->>>>>>> 886e100b
 
  protected:
   static void* argToPtr(const BufferArg& bufferArg, const CallArg& callArg);
