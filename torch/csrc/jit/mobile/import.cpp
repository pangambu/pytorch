--- conflicted
+++ resolved
@@ -207,6 +207,7 @@
 
  private:
   TypePtr resolveTypeName(const c10::QualifiedName& qn);
+  void init_upgrader(mobile::Function* function) ;
   void parseMethods(
       c10::ivalue::TupleElements&& vals,
       c10::optional<c10::ivalue::TupleElements>&& debug_handles,
@@ -303,17 +304,12 @@
   }
 }
 
-<<<<<<< HEAD
 void BytecodeDeserializer::init_upgrader(mobile::Function* function) {
-  for (auto const& [upgrader_name, upgrader_bytecode] : kUpgraderBytecode) {
-    std::unique_ptr<mobile::Function> func = mobile::Function::get(
-        upgrader_name, upgrader_bytecode, operator_version_);
-    function->append_function(std::move(func));
-  }
-}
-
-=======
->>>>>>> d699a843
+  for (auto upgrader_function : kUpgraderFunctions) {
+    function->append_function(upgrader_function);
+  }
+}
+
 void BytecodeDeserializer::parseMethods(
     c10::ivalue::TupleElements&& vals,
     c10::optional<c10::ivalue::TupleElements>&& debug_handles,
